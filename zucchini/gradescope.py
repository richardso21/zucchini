"""
Utilities for gradescope autograding.
"""

import os
import json
from fractions import Fraction
from zipfile import ZipFile, ZIP_DEFLATED

from . import __version__ as ZUCCHINI_VERSION
from .constants import ASSIGNMENT_CONFIG_FILE, ASSIGNMENT_FILES_DIRECTORY
from .utils import ConfigDictMixin, ConfigDictNoMangleMixin, \
                   datetime_from_string, recursive_get_using_string


class GradescopeMetadata(object):
    """
    Parse the metadata as described in:
    https://gradescope-autograders.readthedocs.io/en/latest/submission_metadata/
    """

    _ATTRS = [
<<<<<<< HEAD
=======
        ('student_name', 'users.0.name', str),
>>>>>>> 73caf7d6
        ('submission_date', 'created_at', datetime_from_string),
        ('due_date', 'assignment.due_date', datetime_from_string),
        # The nested int(float(..)) deal is because int('100.0')
        # explodes
        ('total_points', 'assignment.outline.0.weight',
            lambda pts: int(float(pts))),
    ]

    def __init__(self, json_dict):
        for attr, key, type_ in self._ATTRS:
            val = recursive_get_using_string(json_dict, key)
            setattr(self, attr, type_(val))

    @classmethod
    def from_json_path(cls, json_path):
        with open(json_path, 'r') as json_fp:
            return cls(json.load(json_fp))


class GradescopeAutograderTestOutput(ConfigDictNoMangleMixin, ConfigDictMixin):
    """
    Output of a single test in Gradescope JSON.
    """

    def __init__(self, name=None, score=None, max_score=None, output=None):
        self.name = name
        self.score = score
        self.max_score = max_score
        self.output = output


class GradescopeAutograderOutput(ConfigDictNoMangleMixin, ConfigDictMixin):
    """
    Hold Gradescope Autograder output as described in
    https://gradescope-autograders.readthedocs.io/en/latest/specs/#output-format
    """

    def __init__(self, score=None, tests=None, extra_data=None):
        self.score = score
        self.tests = [GradescopeAutograderTestOutput.from_config_dict(test)
                      for test in tests] if tests is not None else None
        self.extra_data = extra_data

    def to_config_dict(self, *args):
        dict_ = super(GradescopeAutograderOutput, self).to_config_dict(*args)
        if dict_.get('tests', None):
            dict_['tests'] = [test.to_config_dict() for test in dict_['tests']]
        return dict_

    @staticmethod
    def _two_decimals(grade, frac):
        """Convert a fraction to string with two decimal points"""
        return '{:.02f}'.format(grade.to_float(frac))

    @classmethod
    def from_grade(cls, grade):
        """
        Convert a grading_manager.Grade to Gradescope JSON.
        """

        score = grade.score()
        tests = []
        # Store the component grades in the extra_data field
        extra_data = {'component_grades': grade.serialized_component_grades()}

        computed_grade = grade.computed_grade()

        # Add penalties
        for penalty in computed_grade.penalties:
            if penalty.points_delta != 0:
                # Hack: Display -37 as 0/37 and +37 as 37/37
                fake_max_score = cls._two_decimals(
                    grade, abs(penalty.points_delta))
                fake_score = cls._two_decimals(grade, Fraction(0)) \
                    if penalty.points_delta < 0 else fake_max_score
                test = GradescopeAutograderTestOutput(
                    name=penalty.name,
                    score=fake_score,
                    max_score=fake_max_score)
                tests.append(test)

        # Add actual test results
        for component in computed_grade.components:
            if component.error:
                test = GradescopeAutograderTestOutput(
                    name=component.name,
                    score=cls._two_decimals(grade, component.points_got),
                    max_score=cls._two_decimals(
                        grade, component.points_possible),
                    output='{}\n{}'.format(component.error,
                                           component.error_verbose or ''))
                tests.append(test)
            else:
                for part in component.parts:
                    if part.deductions:
                        deductions = 'Deductions: {}\n\n'.format(
                            ', '.join(part.deductions))
                    else:
                        deductions = ''

                    test = GradescopeAutograderTestOutput(
                        name='{}: {}'.format(component.name, part.name),
                        score=cls._two_decimals(grade, part.points_got),
                        max_score=cls._two_decimals(
                            grade, part.points_possible),
                        output=deductions + part.log)
                    tests.append(test)

        return cls(score=score, tests=tests, extra_data=extra_data)

    def to_json_stream(self, fp):
        json.dump(self.to_config_dict(), fp)


SETUP_SH = r'''#!/bin/bash
# THIS FILE WAS GENERATED BY ZUCCHINI
set -e

cd /autograder/source
# Prevent apt from prompting for input and hanging the build
export DEBIAN_FRONTEND=noninteractive
apt-get update
apt-get install -y python3 python3-pip python3-wheel {prereqs}
pip3 install {pip_install_arg}
{extra_setup_commands}
'''


RUN_AUTOGRADER = r'''#!/bin/bash
# THIS FILE WAS GENERATED BY ZUCCHINI
set -e
set -o pipefail

cd /autograder/source
zucc flatten /autograder/submission
{grade_cmd_prefix}zucc grade-submission /autograder/submission \
    | zucc gradescope bridge /autograder/submission_metadata.json \
    > /autograder/results/results.json
'''


RUN_GRAPHICAL_SH = r'''#!/bin/bash

cat >xorg.conf <<'EOF'
# This xorg configuration file is meant to be used by xpra
# to start a dummy X11 server.
# For details, please see:
# https://xpra.org/Xdummy.html

Section "ServerFlags"
  Option "DontVTSwitch" "true"
  Option "AllowMouseOpenFail" "true"
  Option "PciForceNone" "true"
  Option "AutoEnableDevices" "false"
  Option "AutoAddDevices" "false"
EndSection

Section "Device"
  Identifier "dummy_videocard"
  Driver "dummy"
  Option "ConstantDPI" "true"
  VideoRam 192000
EndSection

Section "Monitor"
  Identifier "dummy_monitor"
  HorizSync   5.0 - 1000.0
  VertRefresh 5.0 - 200.0
  Modeline "1024x768" 18.71 1024 1056 1120 1152 768 786 789 807
EndSection

Section "Screen"
  Identifier "dummy_screen"
  Device "dummy_videocard"
  Monitor "dummy_monitor"
  DefaultDepth 24
  SubSection "Display"
    Viewport 0 0
    Depth 24
    Modes "1024x768"
    Virtual 1024 768
  EndSubSection
EndSection
EOF

/usr/lib/xorg/Xorg -noreset -logfile ./xorg.log -config ./xorg.conf :69 \
    >/dev/null 2>&1 &

xorg_pid=$!

export DISPLAY=:69
"$@"

exitcode=$?

kill "$xorg_pid" || {
    printf 'did not kill Xorg!\n' >&2
    exit 1
}

exit $exitcode'''


class GradescopeAutograderZip(object):
    """
    Generates a Gradesope autograder zip file from which Gradescope
    generates a Docker image for grading.
    """

    def __init__(self, path='.', prerequisites=None, extra_setup_commands=None,
                 needs_display=False, wheel_path=None):
        self.path = path
        self.prerequisites = prerequisites or []
        self.extra_setup_commands = extra_setup_commands or []
        self.needs_display = needs_display
        self.wheel_path = wheel_path

        # Need this for
        if self.needs_display:
            prerequisites.append('xserver-xorg-video-dummy')

    def _relative_path(self, abspath):
        """
        Convert an absolute path to an assignment file to a path
        relative to self.path.
        """
        return os.path.relpath(abspath, self.path)

    def _real_path(self, relpath):
        """
        Convert a relative path to an assignment file to an absolute
        path.
        """
        return os.path.join(self.path, relpath)

    def _write_file(self, file_path, zipfile, real_path=None):
        """
        Add a file to the generated zip file. file_path is the
        destination path in the .zip file. If real_path is not provided,
        it will be self.path/file_path.
        """
        if real_path is None:
            real_path = self._real_path(file_path)
        zipfile.write(real_path, file_path)

    def _write_string(self, string, path, zipfile):
        """
        Add a file to the generated zip file. file_path should be relative to
        self.path.
        """
        zipfile.writestr(path, string)

    def _write_dir(self, dir_path, zipfile):
        """
        Recursively add a directory to the generated zip file. dir_path
        should be relative to self.path.
        """

        real_path = self._real_path(dir_path)

        for dirpath, _, filenames in os.walk(real_path):
            for filename in filenames:
                relpath = self._relative_path(os.path.join(dirpath, filename))
                self._write_file(relpath, zipfile)

    def write_zip(self, file):
        """
        Write the autograder .zip to file. If file is a file-like
        object, write it there, otherwise it should be a string
        designating the destination path.
        """

        with ZipFile(file, 'w', ZIP_DEFLATED) as zipfile:
            self._write_file(ASSIGNMENT_CONFIG_FILE, zipfile)

            grading_files = self._real_path(ASSIGNMENT_FILES_DIRECTORY)
            if os.path.exists(grading_files):
                self._write_dir(ASSIGNMENT_FILES_DIRECTORY, zipfile)

            if self.needs_display:
                self._write_string(RUN_GRAPHICAL_SH, 'run_graphical.sh',
                                   zipfile)
                grade_cmd_prefix = 'bash run_graphical.sh '
            else:
                grade_cmd_prefix = ''

            run_autograder = RUN_AUTOGRADER.format(
                grade_cmd_prefix=grade_cmd_prefix)
            self._write_string(run_autograder, 'run_autograder', zipfile)

            if self.wheel_path is None:
                pip_install_arg = 'zucchini==' + ZUCCHINI_VERSION
            else:
                # Can't just name it `zucchini.whl' or something because
                # this upsets pip
                wheel_filename = os.path.basename(self.wheel_path)
                self._write_file(wheel_filename, zipfile,
                                 real_path=self.wheel_path)
                pip_install_arg = wheel_filename

            extra_setup_commands = '\n'.join(self.extra_setup_commands)
            setup_sh = SETUP_SH.format(
                pip_install_arg=pip_install_arg,
                prereqs=' '.join(self.prerequisites),
                extra_setup_commands=extra_setup_commands)
            self._write_string(setup_sh, 'setup.sh', zipfile)<|MERGE_RESOLUTION|>--- conflicted
+++ resolved
@@ -20,10 +20,7 @@
     """
 
     _ATTRS = [
-<<<<<<< HEAD
-=======
         ('student_name', 'users.0.name', str),
->>>>>>> 73caf7d6
         ('submission_date', 'created_at', datetime_from_string),
         ('due_date', 'assignment.due_date', datetime_from_string),
         # The nested int(float(..)) deal is because int('100.0')
